'''
A module for data processing between from various formats
'''

import h5py
import labrad

from os.path import exists, join
import numpy as np
from traceback import format_exc

'''
nSOTColumnSpec allows generic nSOT data of particular types, corresponding to a specific filename
to be read in and unwrapped automatically.

Format is
{
"Name":[trace/retrace_index, reshape_order,
(column_axis_index, column_axis_values, column_label),
(row_axis_index, row_axis_values, row_labels),
(dependent_1, ..., dependent_N), (dependent_1_label, ..., dependent_N_label)]}

reshape_type is the "order" parameter to pass to reshape that determines how the elements are read
out. Options are "C", "F", and "A" see the numpy.reshape documentation. Generally "F" means the slow
axis is the first index and the fast index is the second.
"C" means the fast axis is the second axis.

trace/retrace_index should be negative if there is no such index

The dependent variables (and labels) can be ("*", ix) where all data columns starting with ix onwards
are assumed to be unspecified independent Variables. In which case the labels parameter (though it
should be present) is ignored and labels will be automatically generated.
'''
nSOTColumnSpec = {
# "nSOT vs. Bias Voltage and Field", ['Trace Index', 'B Field Index','Bias Voltage Index','B Field','Bias Voltage'],['DC SSAA Output','Noise']
"nSOT vs. Bias Voltage and Field":(0, "F", (1,3,"B Field (T)"), (2,4,"SQUID Bias (V)"), (5,6), ("Feedback (V)", "Noise")),
# "nSOT Scan Data " + self.fileName, ['Retrace Index','X Pos. Index','Y Pos. Index','X Pos. Voltage', 'Y Pos. Voltage'],in_name_list
"nSOT Scan Data unnamed":(0, "C", (1,3,"X Voltage"),(2,4,"Y Voltage"),('*',5),('*')),
# 'FourTerminal + self.Device_Name, ['Gate Voltage index','Gate Voltage'],["Voltage", "Current", "Resistance", "Conductance"]
"FourTerminal Device Name":(-1, "C", (0,1,"Gate Voltage"),(2,3,4,5), ("Voltage", "Current", "Resistance", "Conductance")),
# 'FourTerminal MagneticField ' + self.Device_Name, ['Magnetic Field index', 'Gate Voltage index', 'Magnetic Field', 'Gate Voltage'],["Voltage", "Current", "Resistance", "Conductance"]
"FourTerminal MagneticField Device Name":(-1, "C", (1,3,"Gate Voltage"), (0,2,"B Field"),(4,5,6,7), ("Voltage", "Current", "Resistance", "Conductance")),
# 'FourTerminal MagneticField ' + self.Device_Name, ['Magnetic Field index', 'Magnetic Field'],["Voltage", "Current", "Resistance", "Conductance"]
"1D Magnetic Field Device Name":(-1, "C", (0,1,"B Field"),(2,3,4,5), ("Voltage", "Current", "Resistance", "Conductance")),
# "Four Terminal Landau Voltage Biased", ['Gate Voltage index', 'Magnetic Field index',"Gate Voltage", "Magnetic Field"], ["Voltage Lock-In", "Current Lock-In"]
"Four Terminal Voltage Biased":(-1, "C", (0,2,"Gate Voltage"), (1,3,"B Field"),(4,5), ("Voltage", "Current")),
# "Dual Gate Voltage Biased Transport", ["p0 Index", "n0 Index","p0", "n0"], ["Vt", "Vb", "Voltage Lock-In", "Current Lock-In"]
"Dual Gate Voltage Biased Transport":(-1, "F", (0,2,"p0"), (1,3,"n0"), (4,5,6,7), ("Vt", "Vb", "Voltage", "Current")),
# '2D SQUID Transport Line',['Trace_retrace','Bottom gate index','Top gate index','Bottom gate value','Top gate value'],['SQUID_x','SQUID_y','I_x','V_x']
<<<<<<< HEAD
'2D SQUID Transport Line':(0, "C", (1,3,"Vb"), (2,4,"Vt"), (5,6,7,8), ('SQUID_x','SQUID_y','I_x','V_x')),
# dv.new('2D SQUID n0p0',['Trace_retrace','n0 index','p0 index', 'n0', 'p0','Bottom gate value','Top gate value'],['SQUID_x','SQUID_y','I_x','V_x'])
'2D SQUID n0p0':(0,"C",(1,3,'n0'),(2,4,'p0'), (5,6,7,8,9,10), ('Vb','Vt','SQUID_x','SQUID_y','I_x','V_x')),
=======
'2D SQUID Transport Line':(0, "C", (1,3,"Vb"), (2,4,"Vt"), (5,6,7,8), ('I_x','V_x', 'SQUID_x','SQUID_y')),
>>>>>>> 76d2d8c7
}

def get_dv_data(identifier, remote=None, subfolder=None, params=False, retfilename=False):
    '''
    A function to retreive data from the datavault using a nanosquid identifier and return is as numpy arrays

    Args:
        identifier (str): The specific
        remote (str): If not None will access data from a vault on another computer. This parameter
            is the remote name for the labrad.connect function
        subfolder : If not None access a subfolder within the vault. Works like an argument of the
            datavault.cd function, i.e. takes a String or list of strings forming a path to the folder.
        params (bool) : If True will return any parameters from the data vault file.
        retfilename : If True will return the name of the datavault file along with the data
    '''
    if remote is None:
        cxn = labrad.connect()
    else:
        cxn = labrad.connect(remote, password='pass')

    dv = cxn.data_vault
    if subfolder is not None:
        dv.cd(subfolder)

    drs, fls = dv.dir()
    filename = [x for x in fls if identifier+" " in x] # the space prevents finding multiples of ten, for example iden-1 and iden-10

    if len(filename) == 0:
        raise IOError("Identifier " + identifier + " not found on this data vault.")
    elif len(filename) > 1:
        print("Warning files with duplicate identifiers detected, only the first one was retreived")
        print(filename)
    datafile = filename[0]
    dv.open(datafile)
<<<<<<< HEAD
    data = np.array(dv.get())

=======
    
    # Java can't handel large datasets (what a wimp)
    # Cant do : data = np.array(dv.get())
    # Instead we load directly
    reg = cxn.registry
    reg.cd(['', 'Servers', 'Data Vault', 'Repository'])
    vault = reg.get('__default__')
    subfile = dv.cd()
    for x in subfile:
        if x != '':
            vault = join(vault, x +".dir")
    data = datavault2numpy(join(vault,datafile))
    
>>>>>>> 76d2d8c7
    plist = dv.get_parameters()
    parameters = dict()
    if plist is not None:
        for p in plist:
            if isfloat(p[1]):
                parameters[p[0]] = float(p[1])
            else:
                parameters[p[0]] = p[1]

    if retfilename and params:
        return data, parameters, datafile
    elif retfilename:
        return data, datafile
    elif params:
        return data, parameters
    else:
        return data

def retrievefromvault(vaultdir, filename, host='localhost', password='pass'):
    '''
    A generic tool to retrieve files from a LabRAD datavault

    Args:
        vaultdir (str) : The sub directory of the vault ot find the files in (neglecting the .dir extension)
        filename (str) : The name of the file, neglecting the leading numbers or file extenstion, for
            example "data1" for the file "00001 - data1.hdf" if there are files with the same name but
            different numbers it will always retreive the first instance.
        host (str) : The host for the labrad connection, localhost by default.
        password (str) : The password for the labrad connection, localhost password by default.
    '''
    dv = labrad.connect('localhost', password='pass').data_vault
    for dir in vaultdir.split('\\'):
        dv.cd(dir)
    rt, fls = dv.dir()
    for fl in fls:
        if fl.split(' - ',1)[1] == filename:
            datafile = fl
            break
    dv.open(datafile)
    return np.array(dv.get())
#

def datavault2numpy(filename):
    '''
    A tool to convert a datavault hdf5 file into python numpy

    Args:
        filename (str) : The path to the datavault file, if .hdf5 extention is not included it will
            add it before attempting to load.
    '''
    ext_test = filename.split('.')
    if len(ext_test) > 1 and ext_test[len(ext_test)-1] == 'hdf5':
        pass
    else:
        filename = filename + '.hdf5'
    if not exists(filename):
        raise IOError("File " + str(filename) + " not found.")
    f = h5py.File(filename)
    dv = f['DataVault']
    d = dv[...].tolist()
    return np.array(d)
#

def isfloat(num):
    try:
        float(num)
        return True
    except ValueError:
        return False
    except TypeError:
        return False

def get_reshaped_nSOT_data(iden, remote=None, subfolder=None, params=False):
    '''
    Gets a data set of a known nSOT measurement type and unwraps it from columns into a useful
    dataset based on a known format. Assumes that it has a column that is the index for the fast
    and slow axes along with their values.

    Args:
        iden (str) : The Unique identifier generated by datavault for an nSOT system.
        remote (str): If not None will access data from a vault on another computer. This parameter
            is the remote name for the labrad.connect function
        subfolder : If not None access a subfolder within the vault. Works like an argument of the
            datavault.cd function, i.e. takes a String or list of strings forming a path to the folder.
        params (bool) : If True will return any parameters from the data vault file.

    Returns in the format:
    row_values, colum_values, dependent_variables_trace, dependent_variables_retrace, labels
    Where dependent variables trace and retrace are in the order of the data vault and labels contains:
    (row_label, column_label, dependent_1_label, ..., dependent_N_label). If there is not distriction
    between trace and retrace then dependent_variables_trace and dependent_variables_retrace will be the same.

    '''
    d, dvparams, fname = get_dv_data(iden, remote=remote, subfolder=subfolder, retfilename=True, params=True)

    sweeptype = fname.split(' - ')[2]
    if sweeptype in nSOTColumnSpec:
        trix, order, cvars, rvars, dvars, dvars_labels = nSOTColumnSpec[sweeptype]
    else:
        raise ValueError("Unique Identifier does not correspond to a known 2D data type in nSOTColumnSpec")

    try:
        if trix >= 0:
            trace = d[d[:,trix]==0,:]
            retrace = d[d[:,trix]==1,:]
        else:
            trace = d
            retrace = d

        rows = int(np.max(trace[:,rvars[0]])) + 1
        cols = int(np.max(trace[:,cvars[0]])) + 1

        rvalues = np.reshape(trace[:,rvars[1]],(rows, cols), order=order)
        cvalues = np.reshape(trace[:,cvars[1]],(rows, cols), order=order)
    except ValueError:
        print("Error reshaping the data array, check that the specification is correct.")
        print(format_exc())
        return

    dependent = []
    dependent_retrace = []
    if dvars[0] == "*":
        l, dcols = trace.shape
        dvars_labels = []
        for ix in range(dvars[1], dcols):
            tr = np.reshape(trace[:,ix],(rows, cols), order=order)
            dependent.append(np.array(tr))
            rt = np.reshape(retrace[:,ix],(rows, cols), order=order)
            dependent_retrace.append(np.array(rt))
            dvars_labels.append("Column "+str(ix))
    else:
        for ix in dvars:
            tr = np.reshape(trace[:,ix],(rows, cols), order=order)
            dependent.append(np.array(tr))
            rt = np.reshape(retrace[:,ix],(rows, cols), order=order)
            dependent_retrace.append(np.array(rt))
    labels = (rvars[2], cvars[2], *dvars_labels)

    if params:
        return rvalues, cvalues, dependent, dependent_retrace, labels, dvparams
    else:
        return rvalues, cvalues, dependent, dependent_retrace, labels

def reshape_from_spec(d, spec, params=None, offbyone=False):
    '''
    Takes an arbitrary set of data and reshapes it according to the spec, following normal convention

    Args:
        d (numpy array) : Data (as loaded straight from datavault) to reshape
        spec (tuple): The specification for the reshape (follows normal convention)
        params (tuple) : The datqavult parameters for the data, to return as normal
        offbyone (bool) : Correct for the fact that some heathens 1 index their data.

    Returns in the format:
    row_values, colum_values, dependent_variables_trace, dependent_variables_retrace, labels
    Where dependent variables trace and retrace are in the order of the data vault and labels contains:
    (row_label, column_label, dependent_1_label, ..., dependent_N_label). If there is not distriction
    between trace and retrace then dependent_variables_trace and dependent_variables_retrace will be the same.

    '''
    trix, order, cvars, rvars, dvars, dvars_labels = spec

    try:
        if trix >= 0:
            trace = d[d[:,trix]==0,:]
            retrace = d[d[:,trix]==1,:]
        else:
            trace = d
            retrace = d

        if offbyone:
            rows = int(np.max(trace[:,rvars[0]]))# + 1
            cols = int(np.max(trace[:,cvars[0]]))# + 1
        else:
            rows = int(np.max(trace[:,rvars[0]])) + 1
            cols = int(np.max(trace[:,cvars[0]])) + 1

        rvalues = np.reshape(trace[:,rvars[1]],(rows, cols), order=order)
        cvalues = np.reshape(trace[:,cvars[1]],(rows, cols), order=order)
    except ValueError:
        print("Error reshaping the data array, check that the specification is correct.")
        print(format_exc())
        return

    dependent = []
    dependent_retrace = []
    if dvars[0] == "*":
        l, dcols = trace.shape
        dvars_labels = []
        for ix in range(dvars[1], dcols):
            tr = np.reshape(trace[:,ix],(rows, cols), order=order)
            dependent.append(np.array(tr))
            rt = np.reshape(retrace[:,ix],(rows, cols), order=order)
            dependent_retrace.append(np.array(rt))
            dvars_labels.append("Column "+str(ix))
    else:
        for ix in dvars:
            tr = np.reshape(trace[:,ix],(rows, cols), order=order)
            dependent.append(np.array(tr))
            rt = np.reshape(retrace[:,ix],(rows, cols), order=order)
            dependent_retrace.append(np.array(rt))
    labels = (rvars[2], cvars[2], *dvars_labels)

    if params is not None:
        return rvalues, cvalues, dependent, dependent_retrace, labels, params
    else:
        return rvalues, cvalues, dependent, dependent_retrace, labels<|MERGE_RESOLUTION|>--- conflicted
+++ resolved
@@ -47,13 +47,9 @@
 # "Dual Gate Voltage Biased Transport", ["p0 Index", "n0 Index","p0", "n0"], ["Vt", "Vb", "Voltage Lock-In", "Current Lock-In"]
 "Dual Gate Voltage Biased Transport":(-1, "F", (0,2,"p0"), (1,3,"n0"), (4,5,6,7), ("Vt", "Vb", "Voltage", "Current")),
 # '2D SQUID Transport Line',['Trace_retrace','Bottom gate index','Top gate index','Bottom gate value','Top gate value'],['SQUID_x','SQUID_y','I_x','V_x']
-<<<<<<< HEAD
 '2D SQUID Transport Line':(0, "C", (1,3,"Vb"), (2,4,"Vt"), (5,6,7,8), ('SQUID_x','SQUID_y','I_x','V_x')),
 # dv.new('2D SQUID n0p0',['Trace_retrace','n0 index','p0 index', 'n0', 'p0','Bottom gate value','Top gate value'],['SQUID_x','SQUID_y','I_x','V_x'])
 '2D SQUID n0p0':(0,"C",(1,3,'n0'),(2,4,'p0'), (5,6,7,8,9,10), ('Vb','Vt','SQUID_x','SQUID_y','I_x','V_x')),
-=======
-'2D SQUID Transport Line':(0, "C", (1,3,"Vb"), (2,4,"Vt"), (5,6,7,8), ('I_x','V_x', 'SQUID_x','SQUID_y')),
->>>>>>> 76d2d8c7
 }
 
 def get_dv_data(identifier, remote=None, subfolder=None, params=False, retfilename=False):
@@ -88,11 +84,7 @@
         print(filename)
     datafile = filename[0]
     dv.open(datafile)
-<<<<<<< HEAD
-    data = np.array(dv.get())
-
-=======
-    
+
     # Java can't handel large datasets (what a wimp)
     # Cant do : data = np.array(dv.get())
     # Instead we load directly
@@ -104,8 +96,7 @@
         if x != '':
             vault = join(vault, x +".dir")
     data = datavault2numpy(join(vault,datafile))
-    
->>>>>>> 76d2d8c7
+
     plist = dv.get_parameters()
     parameters = dict()
     if plist is not None:
